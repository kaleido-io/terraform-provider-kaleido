--- conflicted
+++ resolved
@@ -381,13 +381,10 @@
 		ConnectorResourceFactory,
 		ApplicationResourceFactory,
 		APIKeyResourceFactory,
-<<<<<<< HEAD
 		AccountResourceFactory,
-=======
 		UserResourceFactory,
 		GroupMembershipResourceFactory,
 		BesuNodeKeyResourceFactory,
->>>>>>> 9231578e
 	}
 }
 
