--- conflicted
+++ resolved
@@ -383,7 +383,11 @@
 		ConnectorResourceFactory,
 		ApplicationResourceFactory,
 		APIKeyResourceFactory,
-<<<<<<< HEAD
+		AccountResourceFactory,
+		UserResourceFactory,
+		GroupMembershipResourceFactory,
+		Secp256k1NodeKeyResourceFactory,
+		DNSRegistrationResourceFactory,
 		WMSAccountResourceFactory,
 		WMSAssetResourceFactory,
 		WMSAssetIconResourceFactory,
@@ -394,13 +398,6 @@
 		PMSPolicyAttachmentResourceFactory,
 		WFEWorkflowResourceFactory,
 		WFEStreamResourceFactory,
-=======
-		AccountResourceFactory,
-		UserResourceFactory,
-		GroupMembershipResourceFactory,
-		Secp256k1NodeKeyResourceFactory,
-		DNSRegistrationResourceFactory,
->>>>>>> 6344e340
 	}
 }
 
