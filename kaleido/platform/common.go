// Copyright © Kaleido, Inc. 2024

// Licensed under the Apache License, Version 2.0 (the "License");
// you may not use this file except in compliance with the License.
// You may obtain a copy of the License at

//     http://www.apache.org/licenses/LICENSE-2.0

// Unless required by applicable law or agreed to in writing, software
// distributed under the License is distributed on an "AS IS" BASIS,
// WITHOUT WARRANTIES OR CONDITIONS OF ANY KIND, either express or implied.
// See the License for the specific language governing permissions and
// limitations under the License.
package platform

import (
	"context"
	"encoding/json"
	"fmt"
	"io"
	"net/http"
	"strings"

	"github.com/go-resty/resty/v2"
	"github.com/hashicorp/terraform-plugin-framework/datasource"
	"github.com/hashicorp/terraform-plugin-framework/diag"
	"github.com/hashicorp/terraform-plugin-framework/resource"
	"github.com/hashicorp/terraform-plugin-log/tflog"
	"gopkg.in/yaml.v3"

	"github.com/kaleido-io/terraform-provider-kaleido/kaleido/kaleidobase"
)

type APIRequestOption struct {
	allow404         bool
	captureLastError bool
	yamlBody         bool
	CancelInfo       string
}

type commonResource struct {
	*kaleidobase.ProviderData
}

func (r *commonResource) Configure(_ context.Context, req resource.ConfigureRequest, resp *resource.ConfigureResponse) {
	r.ProviderData = kaleidobase.ConfigureProviderData(req.ProviderData, &resp.Diagnostics)
}

type commonDataSource struct {
	*kaleidobase.ProviderData
}

func (r *commonDataSource) Configure(_ context.Context, req datasource.ConfigureRequest, resp *datasource.ConfigureResponse) {
	r.ProviderData = kaleidobase.ConfigureProviderData(req.ProviderData, &resp.Diagnostics)
}

func Allow404() *APIRequestOption {
	return &APIRequestOption{
		allow404: true,
	}
}

func YAMLBody() *APIRequestOption {
	return &APIRequestOption{
		yamlBody: true,
	}
}

func APICancelInfo() *APIRequestOption {
	return &APIRequestOption{
		captureLastError: true,
	}
}

func (r *commonResource) apiRequest(ctx context.Context, method, path string, body, result interface{}, diagnostics *diag.Diagnostics, options ...*APIRequestOption) (bool, int) {
	var bodyBytes []byte
	var err error
	bodyString := ""
	isYaml := false
	for _, o := range options {
		isYaml = isYaml || o.yamlBody
	}
	if body != nil {
		switch tBody := body.(type) {
		case []byte:
			bodyBytes = tBody
			bodyString = string(tBody)
		case string:
			bodyBytes = []byte(tBody)
			bodyString = tBody
		default:
			if isYaml {
				bodyBytes, err = yaml.Marshal(body)
			} else {
				bodyBytes, err = json.Marshal(body)
			}
		}
		if err == nil {
			bodyString = string(bodyBytes)
		}
	}
	tflog.Debug(ctx, fmt.Sprintf("--> %s %s%s %s", method, r.Platform.BaseURL, path, bodyString))

	var res *resty.Response
	if err == nil {
		req := r.Platform.R().
			SetContext(ctx).
			SetDoNotParseResponse(true)

		if isYaml {
			req = req.SetHeader("Content-type", "application/x-yaml")
		} else {
			req = req.SetHeader("Content-type", "application/json")
		}
		if bodyBytes != nil {
			req = req.SetBody(bodyBytes)
		}
		res, err = req.Execute(method, path)
	}
	var statusString string
	var rawBytes []byte
	statusCode := -1
	if err != nil {
		statusString = err.Error()
	} else {
		statusCode = res.StatusCode()
		statusString = fmt.Sprintf("%d %s", statusCode, res.Status())
	}
	tflog.Debug(ctx, fmt.Sprintf("<-- %s %s%s [%s]", method, r.Platform.BaseURL, path, statusString))
	if res != nil && res.RawResponse != nil {
		defer res.RawResponse.Body.Close()
		rawBytes, err = io.ReadAll(res.RawBody())
	}
	if rawBytes != nil {
		tflog.Debug(ctx, fmt.Sprintf("Response: %s", rawBytes))
	}
	if err == nil && res.IsSuccess() && result != nil {
		err = json.Unmarshal(rawBytes, &result)
	}
	ok := true
	if err != nil {
		ok = false
		isCancelled := false
		select {
		case <-ctx.Done():
			isCancelled = true
		default:
		}
		errorInfo := fmt.Sprintf("%s %s failed with error: %s", method, path, err)
		if isCancelled {
			for _, o := range options {
				if o.CancelInfo != "" {
					errorInfo = fmt.Sprintf("%s %s", errorInfo, o.CancelInfo)
				}
			}
			diagnostics.AddError(
				fmt.Sprintf("%s cancelled", method),
				errorInfo,
			)
		} else {
			diagnostics.AddError(
				fmt.Sprintf("%s failed", method),
				errorInfo,
			)
		}
	} else if !res.IsSuccess() {
		isOk404 := false
		if statusCode == 404 {
			for _, o := range options {
				if o.allow404 {
					isOk404 = true
				}
			}
		}
		if !isOk404 {
			ok = false
			errorInfo := fmt.Sprintf("%s %s returned status code %d: %s", method, path, statusCode, rawBytes)
			diagnostics.AddError(
				fmt.Sprintf("%s failed", method),
				errorInfo,
			)
		}
	}
	return ok, statusCode
}

func (r *commonDataSource) apiRequest(ctx context.Context, method, path string, body, result interface{}, diagnostics *diag.Diagnostics, options ...*APIRequestOption) (bool, int) {
	var bodyBytes []byte
	var err error
	bodyString := ""
	isYaml := false
	for _, o := range options {
		isYaml = isYaml || o.yamlBody
	}
	if body != nil {
		switch tBody := body.(type) {
		case []byte:
			bodyBytes = tBody
			bodyString = string(tBody)
		case string:
			bodyBytes = []byte(tBody)
			bodyString = tBody
		default:
			if isYaml {
				bodyBytes, err = yaml.Marshal(body)
			} else {
				bodyBytes, err = json.Marshal(body)
			}
		}
		if err == nil {
			bodyString = string(bodyBytes)
		}
	}
	tflog.Debug(ctx, fmt.Sprintf("--> %s %s%s %s", method, r.Platform.BaseURL, path, bodyString))

	var res *resty.Response
	if err == nil {
		req := r.Platform.R().
			SetContext(ctx).
			SetDoNotParseResponse(true)

		if isYaml {
			req = req.SetHeader("Content-type", "application/x-yaml")
		} else {
			req = req.SetHeader("Content-type", "application/json")
		}
		if bodyBytes != nil {
			req = req.SetBody(bodyBytes)
		}
		res, err = req.Execute(method, path)
	}
	var statusString string
	var rawBytes []byte
	statusCode := -1
	if err != nil {
		statusString = err.Error()
	} else {
		statusCode = res.StatusCode()
		statusString = fmt.Sprintf("%d %s", statusCode, res.Status())
	}
	tflog.Debug(ctx, fmt.Sprintf("<-- %s %s%s [%s]", method, r.Platform.BaseURL, path, statusString))
	if res != nil && res.RawResponse != nil {
		defer res.RawResponse.Body.Close()
		rawBytes, err = io.ReadAll(res.RawBody())
	}
	if rawBytes != nil {
		tflog.Debug(ctx, fmt.Sprintf("Response: %s", rawBytes))
	}
	if err == nil && res.IsSuccess() && result != nil {
		err = json.Unmarshal(rawBytes, &result)
	}
	ok := true
	if err != nil {
		ok = false
		isCancelled := false
		select {
		case <-ctx.Done():
			isCancelled = true
		default:
		}
		errorInfo := fmt.Sprintf("%s %s failed with error: %s", method, path, err)
		if isCancelled {
			for _, o := range options {
				if o.CancelInfo != "" {
					errorInfo = fmt.Sprintf("%s %s", errorInfo, o.CancelInfo)
				}
			}
			diagnostics.AddError(
				fmt.Sprintf("%s cancelled", method),
				errorInfo,
			)
		} else {
			diagnostics.AddError(
				fmt.Sprintf("%s failed", method),
				errorInfo,
			)
		}
	} else if !res.IsSuccess() {
		isOk404 := false
		if statusCode == 404 {
			for _, o := range options {
				if o.allow404 {
					isOk404 = true
				}
			}
		}
		if !isOk404 {
			ok = false
			errorInfo := fmt.Sprintf("%s %s returned status code %d: %s", method, path, statusCode, rawBytes)
			diagnostics.AddError(
				fmt.Sprintf("%s failed", method),
				errorInfo,
			)
		}
	}
	return ok, statusCode
}

func (r *commonResource) waitForReadyStatus(ctx context.Context, path string, diagnostics *diag.Diagnostics) {
	type statusResponse struct {
		Status string `json:"status"`
	}
	cancelInfo := APICancelInfo()
	_ = kaleidobase.Retry.Do(ctx, fmt.Sprintf("ready-check %s", path), func(attempt int) (retry bool, err error) {
		var res statusResponse
		ok, _ := r.apiRequest(ctx, http.MethodGet, path, nil, &res, diagnostics, cancelInfo)
		if !ok {
			return false, fmt.Errorf("ready-check failed") // already set in diag
		}
		cancelInfo.CancelInfo = fmt.Sprintf("(waiting for ready - status: %s)", res.Status)
		if !strings.EqualFold(res.Status, "ready") {
			return true, fmt.Errorf("not ready yet")
		}
		return false, nil
	})
}

func (r *commonResource) waitForRemoval(ctx context.Context, path string, diagnostics *diag.Diagnostics) {
	type statusResponse struct {
		Status string `json:"status"`
	}
	cancelInfo := APICancelInfo()
	cancelInfo.CancelInfo = "(waiting for removal)"
	_ = kaleidobase.Retry.Do(ctx, fmt.Sprintf("ready-check %s", path), func(attempt int) (retry bool, err error) {
		var res statusResponse
		ok, status := r.apiRequest(ctx, http.MethodGet, path, nil, &res, diagnostics, Allow404(), cancelInfo)
		if !ok {
			return false, fmt.Errorf("ready-check failed") // already set in diag
		}
		if status != 404 {
			return true, fmt.Errorf("not removed yet")
		}
		return false, nil
	})
}

func DataSources() []func() datasource.DataSource {
	return []func() datasource.DataSource{
		EVMNetInfoDataSourceFactory,
		NetworkBootstrapDatasourceModelFactory,
	}
}

func Resources() []func() resource.Resource {
	return []func() resource.Resource{
		EnvironmentResourceFactory,
		GroupFactory,
		RuntimeResourceFactory,
		ServiceResourceFactory,
		ServiceAccessResourceFactory,
		NetworkResourceFactory,
		KMSWalletResourceFactory,
		KMSKeyResourceFactory,
		CMSBuildResourceFactory,
		CMSActionDeployResourceFactory,
		CMSActionCreateAPIResourceFactory,
		AMSTaskResourceFactory,
		AMSPolicyResourceFactory,
		AMSFFListenerResourceFactory,
		AMSDMListenerResourceFactory,
		AMSDMUpsertResourceFactory,
		AMSVariableSetResourceFactory,
		FireFlyRegistrationResourceFactory,
<<<<<<< HEAD
		AuthenticatorResourceFactory,
		StacksResourceFactory,
=======
		ConnectorResourceFactory,
		ApplicationResourceFactory,
		APIKeyResourceFactory,
>>>>>>> 6edb92ed
	}
}

type FileSetAPI struct {
	Name  string              `json:"name"`
	Files map[string]*FileAPI `json:"files"`
}

type FileAPI struct {
	Type string      `json:"type,omitempty"`
	Data FileDataAPI `json:"data,omitempty"`
}

type FileDataAPI struct {
	Base64 string `json:"base64,omitempty"`
	Text   string `json:"text,omitempty"`
	Hex    string `json:"hex,omitempty"`
}

type CredSetAPI struct {
	Name      string               `json:"name"`
	Type      string               `json:"type,omitempty"`
	BasicAuth *CredSetBasicAuthAPI `json:"basicAuth,omitempty"`
	Key       *CredSetKeyAPI       `json:"key,omitempty"`
}

type CredSetBasicAuthAPI struct {
	Username string `json:"username,omitempty"`
	Password string `json:"password,omitempty"`
}

type CredSetKeyAPI struct {
	Value string `json:"value,omitempty"`
}<|MERGE_RESOLUTION|>--- conflicted
+++ resolved
@@ -361,14 +361,10 @@
 		AMSDMUpsertResourceFactory,
 		AMSVariableSetResourceFactory,
 		FireFlyRegistrationResourceFactory,
-<<<<<<< HEAD
-		AuthenticatorResourceFactory,
 		StacksResourceFactory,
-=======
 		ConnectorResourceFactory,
 		ApplicationResourceFactory,
 		APIKeyResourceFactory,
->>>>>>> 6edb92ed
 	}
 }
 
