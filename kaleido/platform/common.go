// Copyright © Kaleido, Inc. 2024

// Licensed under the Apache License, Version 2.0 (the "License");
// you may not use this file except in compliance with the License.
// You may obtain a copy of the License at

//     http://www.apache.org/licenses/LICENSE-2.0

// Unless required by applicable law or agreed to in writing, software
// distributed under the License is distributed on an "AS IS" BASIS,
// WITHOUT WARRANTIES OR CONDITIONS OF ANY KIND, either express or implied.
// See the License for the specific language governing permissions and
// limitations under the License.
package platform

import (
	"context"
	"encoding/json"
	"fmt"
	"io"
	"net/http"
	"strings"

	"github.com/go-resty/resty/v2"
	"github.com/hashicorp/terraform-plugin-framework/datasource"
	"github.com/hashicorp/terraform-plugin-framework/diag"
	"github.com/hashicorp/terraform-plugin-framework/path"
	"github.com/hashicorp/terraform-plugin-framework/resource"
	"github.com/hashicorp/terraform-plugin-log/tflog"
	"gopkg.in/yaml.v3"

	"github.com/kaleido-io/terraform-provider-kaleido/kaleido/kaleidobase"
)

type APIRequestOption struct {
	allow404         bool
	captureLastError bool
	yamlBody         bool
	CancelInfo       string
}

type commonResource struct {
	*kaleidobase.ProviderData
}

func (r *commonResource) Configure(_ context.Context, req resource.ConfigureRequest, resp *resource.ConfigureResponse) {
	r.ProviderData = kaleidobase.ConfigureProviderData(req.ProviderData, &resp.Diagnostics)
}

type commonDataSource struct {
	*kaleidobase.ProviderData
}

func (r *commonDataSource) Configure(_ context.Context, req datasource.ConfigureRequest, resp *datasource.ConfigureResponse) {
	r.ProviderData = kaleidobase.ConfigureProviderData(req.ProviderData, &resp.Diagnostics)
}

func Allow404() *APIRequestOption {
	return &APIRequestOption{
		allow404: true,
	}
}

func YAMLBody() *APIRequestOption {
	return &APIRequestOption{
		yamlBody: true,
	}
}

func APICancelInfo() *APIRequestOption {
	return &APIRequestOption{
		captureLastError: true,
	}
}

func (r *commonResource) apiRequest(ctx context.Context, method, path string, body, result interface{}, diagnostics *diag.Diagnostics, options ...*APIRequestOption) (bool, int) {
	var bodyBytes []byte
	var err error
	bodyString := ""
	isYaml := false
	for _, o := range options {
		isYaml = isYaml || o.yamlBody
	}
	tflog.Debug(ctx, fmt.Sprintf("BODY %s", body))

	if body != nil {
		switch tBody := body.(type) {
		case []byte:
			bodyBytes = tBody
			bodyString = string(tBody)
			tflog.Debug(ctx, fmt.Sprintf("BODY BYTES %s", bodyString))

		case string:
			bodyBytes = []byte(tBody)
			bodyString = tBody
			tflog.Debug(ctx, fmt.Sprintf("BODY STRING %s", bodyString))

		default:
			if isYaml {
				bodyBytes, err = yaml.Marshal(body)
				tflog.Debug(ctx, fmt.Sprintf("BODY YAML %s", bodyBytes))
			} else {
				bodyBytes, err = json.Marshal(body)
			}
		}
		if err == nil {
			bodyString = string(bodyBytes)
		}
	}
	tflog.Debug(ctx, fmt.Sprintf("--> %s %s%s %s", method, r.Platform.BaseURL, path, bodyString))

	var res *resty.Response
	if err == nil {
		req := r.Platform.R().
			SetContext(ctx).
			SetDoNotParseResponse(true)

		if isYaml {
			req = req.SetHeader("Content-type", "application/x-yaml")
		} else {
			req = req.SetHeader("Content-type", "application/json")
		}
		if bodyBytes != nil {
			req = req.SetBody(bodyBytes)
		}
		res, err = req.Execute(method, path)
	}
	var statusString string
	var rawBytes []byte
	statusCode := -1
	if err != nil {
		statusString = err.Error()
	} else {
		statusCode = res.StatusCode()
		statusString = fmt.Sprintf("%d %s", statusCode, res.Status())
	}
	tflog.Debug(ctx, fmt.Sprintf("<-- %s %s%s [%s]", method, r.Platform.BaseURL, path, statusString))
	if res != nil && res.RawResponse != nil {
		defer res.RawResponse.Body.Close()
		rawBytes, err = io.ReadAll(res.RawBody())
	}
	if rawBytes != nil {
		tflog.Debug(ctx, fmt.Sprintf("Response: %s", rawBytes))
	}
	if err == nil && res.IsSuccess() && result != nil {
		err = json.Unmarshal(rawBytes, &result)
	}
	ok := true
	if err != nil {
		ok = false
		isCancelled := false
		select {
		case <-ctx.Done():
			isCancelled = true
		default:
		}
		errorInfo := fmt.Sprintf("%s %s failed with error: %s", method, path, err)
		if isCancelled {
			for _, o := range options {
				if o.CancelInfo != "" {
					errorInfo = fmt.Sprintf("%s %s", errorInfo, o.CancelInfo)
				}
			}
			diagnostics.AddError(
				fmt.Sprintf("%s cancelled", method),
				errorInfo,
			)
		} else {
			diagnostics.AddError(
				fmt.Sprintf("%s failed", method),
				errorInfo,
			)
		}
	} else if !res.IsSuccess() {
		isOk404 := false
		if statusCode == 404 {
			for _, o := range options {
				if o.allow404 {
					isOk404 = true
				}
			}
		}
		if !isOk404 {
			ok = false
			errorInfo := fmt.Sprintf("%s %s returned status code %d: %s", method, path, statusCode, rawBytes)
			diagnostics.AddError(
				fmt.Sprintf("%s failed", method),
				errorInfo,
			)
		}
	}
	return ok, statusCode
}

func (r *commonResource) ImportState(ctx context.Context, req resource.ImportStateRequest, resp *resource.ImportStateResponse) {
	resource.ImportStatePassthroughID(ctx, path.Root("id"), req, resp)
}

func (r *commonDataSource) apiRequest(ctx context.Context, method, path string, body, result interface{}, diagnostics *diag.Diagnostics, options ...*APIRequestOption) (bool, int) {
	var bodyBytes []byte
	var err error
	bodyString := ""
	isYaml := false
	for _, o := range options {
		isYaml = isYaml || o.yamlBody
	}
	if body != nil {
		switch tBody := body.(type) {
		case []byte:
			bodyBytes = tBody
			bodyString = string(tBody)
		case string:
			bodyBytes = []byte(tBody)
			bodyString = tBody
		default:
			if isYaml {
				bodyBytes, err = yaml.Marshal(body)
			} else {
				bodyBytes, err = json.Marshal(body)
			}
		}
		if err == nil {
			bodyString = string(bodyBytes)
		}
	}
	tflog.Debug(ctx, fmt.Sprintf("--> %s %s%s %s", method, r.Platform.BaseURL, path, bodyString))

	var res *resty.Response
	if err == nil {
		req := r.Platform.R().
			SetContext(ctx).
			SetDoNotParseResponse(true)

		if isYaml {
			req = req.SetHeader("Content-type", "application/x-yaml")
		} else {
			req = req.SetHeader("Content-type", "application/json")
		}
		if bodyBytes != nil {
			req = req.SetBody(bodyBytes)
		}
		res, err = req.Execute(method, path)
	}
	var statusString string
	var rawBytes []byte
	statusCode := -1
	if err != nil {
		statusString = err.Error()
	} else {
		statusCode = res.StatusCode()
		statusString = fmt.Sprintf("%d %s", statusCode, res.Status())
	}
	tflog.Debug(ctx, fmt.Sprintf("<-- %s %s%s [%s]", method, r.Platform.BaseURL, path, statusString))
	if res != nil && res.RawResponse != nil {
		defer res.RawResponse.Body.Close()
		rawBytes, err = io.ReadAll(res.RawBody())
	}
	if rawBytes != nil {
		tflog.Debug(ctx, fmt.Sprintf("Response: %s", rawBytes))
	}
	if err == nil && res.IsSuccess() && result != nil {
		err = json.Unmarshal(rawBytes, &result)
	}
	ok := true
	if err != nil {
		ok = false
		isCancelled := false
		select {
		case <-ctx.Done():
			isCancelled = true
		default:
		}
		errorInfo := fmt.Sprintf("%s %s failed with error: %s", method, path, err)
		if isCancelled {
			for _, o := range options {
				if o.CancelInfo != "" {
					errorInfo = fmt.Sprintf("%s %s", errorInfo, o.CancelInfo)
				}
			}
			diagnostics.AddError(
				fmt.Sprintf("%s cancelled", method),
				errorInfo,
			)
		} else {
			diagnostics.AddError(
				fmt.Sprintf("%s failed", method),
				errorInfo,
			)
		}
	} else if !res.IsSuccess() {
		isOk404 := false
		if statusCode == 404 {
			for _, o := range options {
				if o.allow404 {
					isOk404 = true
				}
			}
		}
		if !isOk404 {
			ok = false
			errorInfo := fmt.Sprintf("%s %s returned status code %d: %s", method, path, statusCode, rawBytes)
			diagnostics.AddError(
				fmt.Sprintf("%s failed", method),
				errorInfo,
			)
		}
	}
	return ok, statusCode
}

func (r *commonResource) waitForReadyStatus(ctx context.Context, path string, diagnostics *diag.Diagnostics) {
	type statusResponse struct {
		Status string `json:"status"`
	}
	cancelInfo := APICancelInfo()
	_ = kaleidobase.Retry.Do(ctx, fmt.Sprintf("ready-check %s", path), func(attempt int) (retry bool, err error) {
		var res statusResponse
		ok, _ := r.apiRequest(ctx, http.MethodGet, path, nil, &res, diagnostics, cancelInfo)
		if !ok {
			return false, fmt.Errorf("ready-check failed") // already set in diag
		}
		cancelInfo.CancelInfo = fmt.Sprintf("(waiting for ready - status: %s)", res.Status)
		if !strings.EqualFold(res.Status, "ready") {
			return true, fmt.Errorf("not ready yet")
		}
		return false, nil
	})
}

func (r *commonResource) waitForRemoval(ctx context.Context, path string, diagnostics *diag.Diagnostics) {
	type statusResponse struct {
		Status string `json:"status"`
	}
	cancelInfo := APICancelInfo()
	cancelInfo.CancelInfo = "(waiting for removal)"
	_ = kaleidobase.Retry.Do(ctx, fmt.Sprintf("ready-check %s", path), func(attempt int) (retry bool, err error) {
		var res statusResponse
		ok, status := r.apiRequest(ctx, http.MethodGet, path, nil, &res, diagnostics, Allow404(), cancelInfo)
		if !ok {
			return false, fmt.Errorf("ready-check failed") // already set in diag
		}
		if status != 404 {
			return true, fmt.Errorf("not removed yet")
		}
		return false, nil
	})
}

func DataSources() []func() datasource.DataSource {
	return []func() datasource.DataSource{
		EVMNetInfoDataSourceFactory,
		NetworkBootstrapDatasourceModelFactory,
		AccountDatasourceModelFactory,
		PaladinEVMRegistryDatasourceModelFactory,
	}
}

func Resources() []func() resource.Resource {
	return []func() resource.Resource{
		EnvironmentResourceFactory,
		GroupFactory,
		RuntimeResourceFactory,
		ServiceResourceFactory,
		ServiceAccessResourceFactory,
		StackAccessResourceFactory,
		NetworkResourceFactory,
		KMSWalletResourceFactory,
		KMSKeyResourceFactory,
		CMSBuildResourceFactory,
		CMSActionDeployResourceFactory,
		CMSActionCreateAPIResourceFactory,
		CMSActionInvokeFunctionResourceFactory,
		AMSTaskResourceFactory,
		AMSPolicyResourceFactory,
		AMSFFListenerResourceFactory,
		AMSDMListenerResourceFactory,
		AMSDMUpsertResourceFactory,
		AMSAddressResourceFactory,
		AMSVariableSetResourceFactory,
		AMSCollectionResourceFactory,
		FireFlyRegistrationResourceFactory,
		StacksResourceFactory,
		ConnectorResourceFactory,
		ApplicationResourceFactory,
		APIKeyResourceFactory,
<<<<<<< HEAD
		HostnameResourceFactory,
=======
		AccountResourceFactory,
		UserResourceFactory,
		GroupMembershipResourceFactory,
		Secp256k1NodeKeyResourceFactory,
		DNSRegistrationResourceFactory,
>>>>>>> 613703d2
	}
}

type FileSetAPI struct {
	Name  string              `json:"name"`
	Files map[string]*FileAPI `json:"files"`
}

type FileAPI struct {
	Type string      `json:"type,omitempty"`
	Data FileDataAPI `json:"data,omitempty"`
}

type FileDataAPI struct {
	Base64 string `json:"base64,omitempty"`
	Text   string `json:"text,omitempty"`
	Hex    string `json:"hex,omitempty"`
}

type CredSetAPI struct {
	Name      string               `json:"name"`
	Type      string               `json:"type,omitempty"`
	BasicAuth *CredSetBasicAuthAPI `json:"basicAuth,omitempty"`
	Key       *CredSetKeyAPI       `json:"key,omitempty"`
}

type CredSetBasicAuthAPI struct {
	Username string `json:"username,omitempty"`
	Password string `json:"password,omitempty"`
}

type CredSetKeyAPI struct {
	Value string `json:"value,omitempty"`
}<|MERGE_RESOLUTION|>--- conflicted
+++ resolved
@@ -383,15 +383,12 @@
 		ConnectorResourceFactory,
 		ApplicationResourceFactory,
 		APIKeyResourceFactory,
-<<<<<<< HEAD
 		HostnameResourceFactory,
-=======
 		AccountResourceFactory,
 		UserResourceFactory,
 		GroupMembershipResourceFactory,
 		Secp256k1NodeKeyResourceFactory,
 		DNSRegistrationResourceFactory,
->>>>>>> 613703d2
 	}
 }
 
