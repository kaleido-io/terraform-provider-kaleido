// Copyright © Kaleido, Inc. 2024

// Licensed under the Apache License, Version 2.0 (the "License");
// you may not use this file except in compliance with the License.
// You may obtain a copy of the License at

//     http://www.apache.org/licenses/LICENSE-2.0

// Unless required by applicable law or agreed to in writing, software
// distributed under the License is distributed on an "AS IS" BASIS,
// WITHOUT WARRANTIES OR CONDITIONS OF ANY KIND, either express or implied.
// See the License for the specific language governing permissions and
// limitations under the License.
package platform

import (
	"context"
	"encoding/json"
	"fmt"
	"net/http"
	"time"

	"github.com/hashicorp/terraform-plugin-framework-validators/stringvalidator"
	"github.com/hashicorp/terraform-plugin-framework/attr"
	"github.com/hashicorp/terraform-plugin-framework/diag"
	"github.com/hashicorp/terraform-plugin-framework/path"
	"github.com/hashicorp/terraform-plugin-framework/resource"
	"github.com/hashicorp/terraform-plugin-framework/resource/schema"
	"github.com/hashicorp/terraform-plugin-framework/resource/schema/boolplanmodifier"
	"github.com/hashicorp/terraform-plugin-framework/resource/schema/int64planmodifier"
	"github.com/hashicorp/terraform-plugin-framework/resource/schema/objectdefault"
	"github.com/hashicorp/terraform-plugin-framework/resource/schema/planmodifier"
	"github.com/hashicorp/terraform-plugin-framework/resource/schema/stringplanmodifier"
	"github.com/hashicorp/terraform-plugin-framework/schema/validator"
	"github.com/hashicorp/terraform-plugin-framework/types"

	"github.com/kaleido-io/terraform-provider-kaleido/kaleido/kaleidobase"
)

type CMSBuildResourceModel struct {
	ID          types.String                     `tfsdk:"id"`
	Environment types.String                     `tfsdk:"environment"`
	Service     types.String                     `tfsdk:"service"`
	Name        types.String                     `tfsdk:"name"`
	Type        types.String                     `tfsdk:"type"`
	Path        types.String                     `tfsdk:"path"`
	Description types.String                     `tfsdk:"description"`
	EVMVersion  types.String                     `tfsdk:"evm_version"`
	SolcVersion types.String                     `tfsdk:"solc_version"`
	Precompiled CMSBuildPrecompiledResourceModel `tfsdk:"precompiled"`
	GitHub      CMSBuildGithubResourceModel      `tfsdk:"github"`
	Optimizer   *CMSBuildOptimizerResourceModel  `tfsdk:"optimizer"`
	SourceCode  CMSBuildSourceCodeResourceModel  `tfsdk:"source_code"`
	ABI         types.String                     `tfsdk:"abi"`
	Bytecode    types.String                     `tfsdk:"bytecode"`
	DevDocs     types.String                     `tfsdk:"dev_docs"`
	CommitHash  types.String                     `tfsdk:"commit_hash"`
}

type CMSBuildPrecompiledResourceModel struct {
	ABI      types.String `tfsdk:"abi"`
	Bytecode types.String `tfsdk:"bytecode"`
	DevDocs  types.String `tfsdk:"dev_docs"`
}

type CMSBuildGithubResourceModel struct {
	ContractURL  types.String `tfsdk:"contract_url"`
	ContractName types.String `tfsdk:"contract_name"`
	AuthToken    types.String `tfsdk:"auth_token"`
}

type CMSBuildOptimizerResourceModel struct {
	Enabled types.Bool  `tfsdk:"enabled"`
	Runs    types.Int64 `tfsdk:"runs"`
	ViaIR   types.Bool  `tfsdk:"via_ir"`
}

type CMSBuildSourceCodeResourceModel struct {
	ContractName types.String `tfsdk:"contract_name"`
	FileContents types.String `tfsdk:"file_contents"`
}

type CMSBuildAPIModel struct {
	ID           string                      `json:"id,omitempty"`
	Created      *time.Time                  `json:"created,omitempty"`
	Updated      *time.Time                  `json:"updated,omitempty"`
	Name         string                      `json:"name"`
	Path         string                      `json:"path"`
	Description  string                      `json:"description,omitempty"`
	EVMVersion   string                      `json:"evmVersion,omitempty"`
	SolcVersion  string                      `json:"solcVersion,omitempty"`
	GitHub       *CMSBuildGithubAPIModel     `json:"github,omitempty"`
	Optimizer    *CMSBuildOptimizerAPIModel  `json:"optimizer,omitempty"`
	SourceCode   *CMSBuildSourceCodeAPIModel `json:"sourceCode,omitempty"`
	ABI          interface{}                 `json:"abi,omitempty"`
	Bytecode     string                      `json:"bytecode,omitempty"`
	DevDocs      interface{}                 `json:"devDocs,omitempty"`
	CompileError string                      `json:"compileError,omitempty"`
	Status       string                      `json:"status,omitempty"`
}

type CMSBuildGithubAPIModel struct {
	ContractURL  string `json:"contractUrl,omitempty"`
	ContractName string `json:"contractName,omitempty"`
	AuthToken    string `json:"oauthToken,omitempty"`
	CommitHash   string `json:"commitHash,omitempty"`
}

type CMSBuildOptimizerAPIModel struct {
	Enabled *bool   `json:"enabled,omitempty"`
	Runs    float64 `json:"runs,omitempty"`
	ViaIR   *bool   `json:"viaIR,omitempty"`
}

type CMSBuildSourceCodeAPIModel struct {
	ContractName string `json:"contractName,omitempty"`
	FileContents string `json:"fileContents,omitempty"`
}

func CMSBuildResourceFactory() resource.Resource {
	return &cms_buildResource{}
}

type cms_buildResource struct {
	commonResource
}

func (r *cms_buildResource) Metadata(_ context.Context, _ resource.MetadataRequest, resp *resource.MetadataResponse) {
	resp.TypeName = "kaleido_platform_cms_build"
}

func (r *cms_buildResource) Schema(_ context.Context, _ resource.SchemaRequest, resp *resource.SchemaResponse) {
	resp.Schema = schema.Schema{
		Attributes: map[string]schema.Attribute{
			"id": &schema.StringAttribute{
				Computed:      true,
				PlanModifiers: []planmodifier.String{stringplanmodifier.UseStateForUnknown()},
			},
			"environment": &schema.StringAttribute{
				Required:      true,
				PlanModifiers: []planmodifier.String{stringplanmodifier.RequiresReplace()},
			},
			"service": &schema.StringAttribute{
				Required:      true,
				PlanModifiers: []planmodifier.String{stringplanmodifier.RequiresReplace()},
			},
			"type": &schema.StringAttribute{
				Required:      true,
				PlanModifiers: []planmodifier.String{stringplanmodifier.RequiresReplace()},
				Validators: []validator.String{
					stringvalidator.OneOf(
						"github",
						"source_code",
						"precompiled",
					),
				},
			},
			"path": &schema.StringAttribute{
				Required: true,
			},
			"name": &schema.StringAttribute{
				Required: true,
			},
			"description": &schema.StringAttribute{
				Optional: true,
			},
			"evm_version": &schema.StringAttribute{
				PlanModifiers: []planmodifier.String{stringplanmodifier.RequiresReplace()},
				Optional:      true,
			},
			"solc_version": &schema.StringAttribute{
				PlanModifiers: []planmodifier.String{stringplanmodifier.RequiresReplace()},
				Optional:      true,
			},
			"github": &schema.SingleNestedAttribute{
				Optional: true,
				Computed: true,
				Attributes: map[string]schema.Attribute{
					"contract_url": &schema.StringAttribute{
						Required:      true,
						PlanModifiers: []planmodifier.String{stringplanmodifier.RequiresReplace()},
					},
					"contract_name": &schema.StringAttribute{
						Optional:      true,
						PlanModifiers: []planmodifier.String{stringplanmodifier.RequiresReplace()},
					},
					"auth_token": &schema.StringAttribute{
						Optional:  true,
						Sensitive: true,
					},
				},
				Default: objectdefault.StaticValue(
					types.ObjectValueMust(
						map[string]attr.Type{
							"contract_url":  types.StringType,
							"contract_name": types.StringType,
							"auth_token":    types.StringType,
						},
						map[string]attr.Value{
							"contract_url":  types.StringValue(""),
							"contract_name": types.StringValue(""),
							"auth_token":    types.StringValue(""),
						},
					),
				),
			},
			"source_code": &schema.SingleNestedAttribute{
				Optional: true,
				Computed: true,
				Attributes: map[string]schema.Attribute{
					"contract_name": &schema.StringAttribute{
						Required:      true,
						PlanModifiers: []planmodifier.String{stringplanmodifier.RequiresReplace()},
					},
					"file_contents": &schema.StringAttribute{
						Optional:      true,
						PlanModifiers: []planmodifier.String{stringplanmodifier.RequiresReplace()},
					},
				},
				Default: objectdefault.StaticValue(
					types.ObjectValueMust(
						map[string]attr.Type{
							"contract_name": types.StringType,
							"file_contents": types.StringType,
						},
						map[string]attr.Value{
							"contract_name": types.StringValue(""),
							"file_contents": types.StringValue(""),
						},
					),
				),
			},
			"precompiled": &schema.SingleNestedAttribute{
				Optional: true,
				Computed: true,
				Attributes: map[string]schema.Attribute{
					"abi": &schema.StringAttribute{
						Required:      true,
						PlanModifiers: []planmodifier.String{stringplanmodifier.RequiresReplace()},
					},
					"bytecode": &schema.StringAttribute{
						Required:      true,
						PlanModifiers: []planmodifier.String{stringplanmodifier.RequiresReplace()},
					},
					"dev_docs": &schema.StringAttribute{
						Optional:      true,
						PlanModifiers: []planmodifier.String{stringplanmodifier.RequiresReplace()},
					},
				},
				Default: objectdefault.StaticValue(
					types.ObjectValueMust(
						map[string]attr.Type{
							"abi":      types.StringType,
							"bytecode": types.StringType,
							"dev_docs": types.StringType,
						},
						map[string]attr.Value{
							"abi":      types.StringValue(""),
							"bytecode": types.StringValue(""),
							"dev_docs": types.StringValue(""),
						},
					),
				),
			},
			"abi": &schema.StringAttribute{
				Computed: true,
			},
			"bytecode": &schema.StringAttribute{
				Computed: true,
			},
			"dev_docs": &schema.StringAttribute{
				Computed: true,
			},
			"commit_hash": &schema.StringAttribute{
				Computed: true,
			},
			"optimizer": &schema.SingleNestedAttribute{
				Optional: true,
				Computed: true,
				Attributes: map[string]schema.Attribute{
					"enabled": &schema.BoolAttribute{
						Optional:      true,
						PlanModifiers: []planmodifier.Bool{boolplanmodifier.RequiresReplace()},
					},
					"runs": &schema.Int64Attribute{
						Optional:      true,
						PlanModifiers: []planmodifier.Int64{int64planmodifier.RequiresReplace()},
					},
					"via_ir": &schema.BoolAttribute{
						Optional:      true,
						PlanModifiers: []planmodifier.Bool{boolplanmodifier.RequiresReplace()},
					},
				},
<<<<<<< HEAD
=======
				Default: objectdefault.StaticValue(
					types.ObjectValueMust(
						map[string]attr.Type{
							"enabled": types.BoolType,
							"runs":    types.Int64Type,
							"via_ir":  types.BoolType,
						},
						map[string]attr.Value{
							"enabled": types.BoolValue(false),
							"runs":    types.Int64Value(200),
							"via_ir":  types.BoolValue(false),
						},
					),
				),
>>>>>>> 6edb92ed
			},
		},
	}
}

func (data *CMSBuildResourceModel) toAPI(api *CMSBuildAPIModel, isUpdate bool) {
	api.Name = data.Name.ValueString()
	api.Path = data.Path.ValueString()
	api.Description = data.Description.ValueString()

	if !isUpdate {
		// The following fields are immutable, so we do not patch these fields if the values
		// haven't been changed. This section is required because if the value of `auth_token`
		// is updated, we don't want to trigger an replace as it's not going to result in
		// different source being retrieved.
		api.EVMVersion = data.EVMVersion.ValueString()
		api.SolcVersion = data.SolcVersion.ValueString()
		falseVar := false
		if data.Optimizer != nil {
			api.Optimizer = &CMSBuildOptimizerAPIModel{}

			if data.Optimizer.Enabled.ValueBoolPointer() != nil {
				api.Optimizer.Enabled = data.Optimizer.Enabled.ValueBoolPointer()
			} else {
				api.Optimizer.Enabled = &falseVar
			}

			if data.Optimizer.ViaIR.ValueBoolPointer() != nil {
				api.Optimizer.ViaIR = data.Optimizer.ViaIR.ValueBoolPointer()
			} else {
				api.Optimizer.ViaIR = &falseVar
			}

			if data.Optimizer.Runs.ValueInt64() != 200 {
				api.Optimizer.Runs = float64(data.Optimizer.Runs.ValueInt64())
			} else {
				api.Optimizer.Runs = 200
			}
		}

		switch data.Type.ValueString() {
		case "precompiled":
			_ = json.Unmarshal(([]byte)(data.Precompiled.ABI.ValueString()), &api.ABI)
			api.Bytecode = data.Precompiled.Bytecode.ValueString()
			_ = json.Unmarshal(([]byte)(data.Precompiled.DevDocs.ValueString()), &api.DevDocs)
		case "github":
			api.GitHub = &CMSBuildGithubAPIModel{
				ContractURL:  data.GitHub.ContractURL.ValueString(),
				ContractName: data.GitHub.ContractName.ValueString(),
				AuthToken:    data.GitHub.AuthToken.ValueString(),
			}
		case "source_code":
			api.SourceCode = &CMSBuildSourceCodeAPIModel{
				ContractName: data.SourceCode.ContractName.ValueString(),
				FileContents: data.SourceCode.FileContents.ValueString(),
			}
		}
	}
}

func (api *CMSBuildAPIModel) toData(data *CMSBuildResourceModel) {
	data.ID = types.StringValue(api.ID)
	abiBytes, _ := json.Marshal(api.ABI)
	data.ABI = types.StringValue(string(abiBytes))
	data.Bytecode = types.StringValue(api.Bytecode)
	devDocsBytes, _ := json.Marshal(api.DevDocs)
	data.DevDocs = types.StringValue(string(devDocsBytes))
	if api.GitHub != nil {
		data.CommitHash = types.StringValue(api.GitHub.CommitHash)
	} else {
		data.CommitHash = types.StringValue("")
	}
	if api.Optimizer != nil {
		falseVar := false
		data.Optimizer = &CMSBuildOptimizerResourceModel{}

		if api.Optimizer.Enabled != nil {
			data.Optimizer.Enabled = types.BoolPointerValue(api.Optimizer.Enabled)
		} else {
			data.Optimizer.Enabled = types.BoolPointerValue(&falseVar)
		}

		if api.Optimizer.ViaIR != nil {
			data.Optimizer.ViaIR = types.BoolPointerValue(api.Optimizer.ViaIR)
		} else {
			data.Optimizer.ViaIR = types.BoolPointerValue(&falseVar)
		}

		if api.Optimizer.Runs != 200 {
			data.Optimizer.Runs = types.Int64Value(int64(api.Optimizer.Runs))
		} else {
			data.Optimizer.Runs = types.Int64Value(200)
		}
	}
}

func (r *cms_buildResource) apiPath(data *CMSBuildResourceModel) string {
	path := fmt.Sprintf("/endpoint/%s/%s/rest/api/v1/builds", data.Environment.ValueString(), data.Service.ValueString())
	if data.ID.ValueString() != "" {
		path = path + "/" + data.ID.ValueString()
	}
	return path
}

func (r *cms_buildResource) waitForBuildStatus(ctx context.Context, data *CMSBuildResourceModel, api *CMSBuildAPIModel, diagnostics *diag.Diagnostics) {
	path := r.apiPath(data)
	cancelInfo := APICancelInfo()
	_ = kaleidobase.Retry.Do(ctx, fmt.Sprintf("build-check %s", path), func(attempt int) (retry bool, err error) {
		ok, _ := r.apiRequest(ctx, http.MethodGet, path, nil, &api, diagnostics, cancelInfo)
		if !ok {
			return false, fmt.Errorf("build-check failed") // already set in diag
		}
		cancelInfo.CancelInfo = fmt.Sprintf("(waiting for completion - status: %s)", api.Status)
		switch api.Status {
		case "succeeded":
			return false, nil
		case "failed":
			diagnostics.AddError("build failed", api.CompileError)
			return false, fmt.Errorf("build failed")
		default:
			return true, fmt.Errorf("not ready yet")
		}
	})
}

func (r *cms_buildResource) Create(ctx context.Context, req resource.CreateRequest, resp *resource.CreateResponse) {

	var data CMSBuildResourceModel
	resp.Diagnostics.Append(req.Plan.Get(ctx, &data)...)

	var api CMSBuildAPIModel
	data.toAPI(&api, false)
	ok, _ := r.apiRequest(ctx, http.MethodPost, r.apiPath(&data), api, &api, &resp.Diagnostics)
	if !ok {
		return
	}

	api.toData(&data) // need the ID copied over
	r.waitForBuildStatus(ctx, &data, &api, &resp.Diagnostics)
	api.toData(&data) // capture the build info
	resp.Diagnostics.Append(resp.State.Set(ctx, data)...)

}

func (r *cms_buildResource) Update(ctx context.Context, req resource.UpdateRequest, resp *resource.UpdateResponse) {

	var data CMSBuildResourceModel
	resp.Diagnostics.Append(req.Plan.Get(ctx, &data)...)
	resp.Diagnostics.Append(req.State.GetAttribute(ctx, path.Root("id"), &data.ID)...)

	// Update from plan
	var api CMSBuildAPIModel
	data.toAPI(&api, true)
	if ok, _ := r.apiRequest(ctx, http.MethodPatch, r.apiPath(&data), api, &api, &resp.Diagnostics); !ok {
		return
	}

	api.toData(&data)
	resp.Diagnostics.Append(resp.State.Set(ctx, data)...)
}

func (r *cms_buildResource) Read(ctx context.Context, req resource.ReadRequest, resp *resource.ReadResponse) {
	var data CMSBuildResourceModel
	resp.Diagnostics.Append(req.State.Get(ctx, &data)...)

	var api CMSBuildAPIModel
	api.ID = data.ID.ValueString()
	ok, status := r.apiRequest(ctx, http.MethodGet, r.apiPath(&data), nil, &api, &resp.Diagnostics, Allow404())
	if !ok {
		return
	}
	if status == 404 {
		resp.State.RemoveResource(ctx)
		return
	}
	api.toData(&data)
	resp.Diagnostics.Append(resp.State.Set(ctx, data)...)
}

func (r *cms_buildResource) Delete(ctx context.Context, req resource.DeleteRequest, resp *resource.DeleteResponse) {
	var data CMSBuildResourceModel
	resp.Diagnostics.Append(req.State.Get(ctx, &data)...)

	_, _ = r.apiRequest(ctx, http.MethodDelete, r.apiPath(&data), nil, nil, &resp.Diagnostics, Allow404())

	r.waitForRemoval(ctx, r.apiPath(&data), &resp.Diagnostics)
}<|MERGE_RESOLUTION|>--- conflicted
+++ resolved
@@ -291,8 +291,6 @@
 						PlanModifiers: []planmodifier.Bool{boolplanmodifier.RequiresReplace()},
 					},
 				},
-<<<<<<< HEAD
-=======
 				Default: objectdefault.StaticValue(
 					types.ObjectValueMust(
 						map[string]attr.Type{
@@ -307,7 +305,6 @@
 						},
 					),
 				),
->>>>>>> 6edb92ed
 			},
 		},
 	}
